--- conflicted
+++ resolved
@@ -13,9 +13,7 @@
     first_name: str
     last_name: str
     dob: datetime
-<<<<<<< HEAD
     role: Optional[str] = "user"
-=======
 
     # Validate password
     @field_validator("password")
@@ -42,5 +40,4 @@
         age = today.year - dob_date.year - ((today.month, today.day) < (dob_date.month, dob_date.day))
         if age < 13:
             raise ValueError("User must be at least 13 years old")
-        return v
->>>>>>> 1ffb1680
+        return v