"""
Tests for permission implementations that work with current codebase.
"""

import unittest
from typing import Any, List
from unittest.mock import MagicMock

from app.models.user import User


# Define permission context base class for testing
class MockPermissionContext:
    """Mock permission context base class."""
<<<<<<< HEAD

=======
    
>>>>>>> 91687160
    def __init__(self, user: User = None, obj: Any = None):
        self.user = user
        self.obj = obj


# Define permission base class for testing
class MockPermission:
    """Mock permission base class."""
<<<<<<< HEAD

=======
    
>>>>>>> 91687160
    async def authorize(self, context: MockPermissionContext) -> bool:
        """Override in subclasses."""
        raise NotImplementedError


# Concrete permission implementations
class RolePermission(MockPermission):
    """Role-based permission."""
<<<<<<< HEAD

    def __init__(self, required_role: str):
        self.required_role = required_role

=======
    
    def __init__(self, required_role: str):
        self.required_role = required_role
    
>>>>>>> 91687160
    async def authorize(self, context: MockPermissionContext) -> bool:
        if not context.user:
            return False
        return context.user.role == self.required_role


class AnyRolePermission(MockPermission):
    """Any of multiple roles permission."""
<<<<<<< HEAD

    def __init__(self, allowed_roles: List[str]):
        self.allowed_roles = allowed_roles

=======
    
    def __init__(self, allowed_roles: List[str]):
        self.allowed_roles = allowed_roles
    
>>>>>>> 91687160
    async def authorize(self, context: MockPermissionContext) -> bool:
        if not context.user:
            return False
        return context.user.role in self.allowed_roles


class AdminPermission(MockPermission):
    """Admin-only permission."""
<<<<<<< HEAD

=======
    
>>>>>>> 91687160
    async def authorize(self, context: MockPermissionContext) -> bool:
        if not context.user:
            return False
        return context.user.role == "admin"


class UserPermission(MockPermission):
    """User permission (any valid user role)."""
<<<<<<< HEAD

=======
    
>>>>>>> 91687160
    async def authorize(self, context: MockPermissionContext) -> bool:
        if not context.user:
            return False
        return context.user.role in ["user", "admin", "moderator"]


class SelfOrAdminPermission(MockPermission):
    """Self or admin permission."""
<<<<<<< HEAD

    async def authorize(self, context: MockPermissionContext) -> bool:
        if not context.user:
            return False

        # Admin can access everything
        if context.user.role == "admin":
            return True

        # If no resource, allow access
        if not context.obj:
            return True

        # Check if user owns the resource
        if hasattr(context.obj, "user_id"):
            return context.obj.user_id == context.user.id
        elif hasattr(context.obj, "email"):
            return context.obj.email == context.user.email
        elif hasattr(context.obj, "owner_id"):
            return context.obj.owner_id == context.user.id

=======
    
    async def authorize(self, context: MockPermissionContext) -> bool:
        if not context.user:
            return False
        
        # Admin can access everything
        if context.user.role == "admin":
            return True
        
        # If no resource, allow access
        if not context.obj:
            return True
        
        # Check if user owns the resource
        if hasattr(context.obj, 'user_id'):
            return context.obj.user_id == context.user.id
        elif hasattr(context.obj, 'email'):
            return context.obj.email == context.user.email
        elif hasattr(context.obj, 'owner_id'):
            return context.obj.owner_id == context.user.id
        
>>>>>>> 91687160
        # Unknown resource type
        return False


class CanEditRole(MockPermission):
    """Can edit role permission."""
<<<<<<< HEAD

=======
    
>>>>>>> 91687160
    async def authorize(self, context: MockPermissionContext) -> bool:
        if not context.user:
            return False
        return context.user.role == "admin"


class TestRolePermission(unittest.IsolatedAsyncioTestCase):
    """Test cases for RolePermission."""

    async def test_authorize_with_matching_role(self):
        """Test authorization succeeds with matching role."""
        # Arrange
        user = MagicMock(spec=User)
        user.role = "admin"
        permission = RolePermission("admin")
        context = MockPermissionContext(user=user)

        # Act
        result = await permission.authorize(context)

        # Assert
        self.assertTrue(result)

    async def test_authorize_with_non_matching_role(self):
        """Test authorization fails with non-matching role."""
        # Arrange
        user = MagicMock(spec=User)
        user.role = "user"
        permission = RolePermission("admin")
        context = MockPermissionContext(user=user)

        # Act
        result = await permission.authorize(context)

        # Assert
        self.assertFalse(result)

    async def test_authorize_with_no_user(self):
        """Test authorization fails with no user in context."""
        # Arrange
        permission = RolePermission("admin")
        context = MockPermissionContext()

        # Act
        result = await permission.authorize(context)

        # Assert
        self.assertFalse(result)


class TestAnyRolePermission(unittest.IsolatedAsyncioTestCase):
    """Test cases for AnyRolePermission."""

    async def test_authorize_with_allowed_role(self):
        """Test authorization succeeds with allowed role."""
        # Arrange
        user = MagicMock(spec=User)
        user.role = "moderator"
        permission = AnyRolePermission(["admin", "moderator", "editor"])
        context = MockPermissionContext(user=user)

        # Act
        result = await permission.authorize(context)

        # Assert
        self.assertTrue(result)

    async def test_authorize_with_disallowed_role(self):
        """Test authorization fails with disallowed role."""
        # Arrange
        user = MagicMock(spec=User)
        user.role = "user"
        permission = AnyRolePermission(["admin", "moderator"])
        context = MockPermissionContext(user=user)

        # Act
        result = await permission.authorize(context)

        # Assert
        self.assertFalse(result)

    async def test_authorize_with_no_user(self):
        """Test authorization fails with no user in context."""
        # Arrange
        permission = AnyRolePermission(["admin", "moderator"])
        context = MockPermissionContext()

        # Act
        result = await permission.authorize(context)

        # Assert
        self.assertFalse(result)


class TestAdminPermission(unittest.IsolatedAsyncioTestCase):
    """Test cases for AdminPermission."""

    async def test_authorize_with_admin_role(self):
        """Test authorization succeeds for admin user."""
        # Arrange
        user = MagicMock(spec=User)
        user.role = "admin"
        permission = AdminPermission()
        context = MockPermissionContext(user=user)

        # Act
        result = await permission.authorize(context)

        # Assert
        self.assertTrue(result)

    async def test_authorize_with_non_admin_role(self):
        """Test authorization fails for non-admin user."""
        # Arrange
        user = MagicMock(spec=User)
        user.role = "user"
        permission = AdminPermission()
        context = MockPermissionContext(user=user)

        # Act
        result = await permission.authorize(context)

        # Assert
        self.assertFalse(result)

    async def test_authorize_with_no_user(self):
        """Test authorization fails with no user in context."""
        # Arrange
        permission = AdminPermission()
        context = MockPermissionContext()

        # Act
        result = await permission.authorize(context)

        # Assert
        self.assertFalse(result)


class TestUserPermission(unittest.IsolatedAsyncioTestCase):
    """Test cases for UserPermission."""

    async def test_authorize_with_user_role(self):
        """Test authorization succeeds for regular user."""
        # Arrange
        user = MagicMock(spec=User)
        user.role = "user"
        permission = UserPermission()
        context = MockPermissionContext(user=user)

        # Act
        result = await permission.authorize(context)

        # Assert
        self.assertTrue(result)

    async def test_authorize_with_admin_role(self):
        """Test authorization succeeds for admin user."""
        # Arrange
        user = MagicMock(spec=User)
        user.role = "admin"
        permission = UserPermission()
        context = MockPermissionContext(user=user)

        # Act
        result = await permission.authorize(context)

        # Assert
        self.assertTrue(result)

    async def test_authorize_with_moderator_role(self):
        """Test authorization succeeds for moderator user."""
        # Arrange
        user = MagicMock(spec=User)
        user.role = "moderator"
        permission = UserPermission()
        context = MockPermissionContext(user=user)

        # Act
        result = await permission.authorize(context)

        # Assert
        self.assertTrue(result)

    async def test_authorize_with_invalid_role(self):
        """Test authorization fails for invalid role."""
        # Arrange
        user = MagicMock(spec=User)
        user.role = "guest"
        permission = UserPermission()
        context = MockPermissionContext(user=user)

        # Act
        result = await permission.authorize(context)

        # Assert
        self.assertFalse(result)

    async def test_authorize_with_no_user(self):
        """Test authorization fails with no user in context."""
        # Arrange
        permission = UserPermission()
        context = MockPermissionContext()

        # Act
        result = await permission.authorize(context)

        # Assert
        self.assertFalse(result)


class TestSelfOrAdminPermission(unittest.IsolatedAsyncioTestCase):
    """Test cases for SelfOrAdminPermission."""

    async def test_authorize_admin_user(self):
        """Test authorization succeeds for admin user regardless of resource."""
        # Arrange
        user = MagicMock(spec=User)
        user.role = "admin"
        user.id = "admin123"
        permission = SelfOrAdminPermission()
        context = MockPermissionContext(user=user)

        # Act
        result = await permission.authorize(context)

        # Assert
        self.assertTrue(result)

    async def test_authorize_no_resource(self):
        """Test authorization succeeds when no resource is provided."""
        # Arrange
        user = MagicMock(spec=User)
        user.role = "user"
        user.id = "user123"
        permission = SelfOrAdminPermission()
        context = MockPermissionContext(user=user, obj=None)

        # Act
        result = await permission.authorize(context)

        # Assert
        self.assertTrue(result)

    async def test_authorize_user_owns_resource_by_user_id(self):
        """Test authorization succeeds when user owns resource by user_id."""
        # Arrange
        user = MagicMock(spec=User)
        user.role = "user"
        user.id = "user123"
        resource = MagicMock()
        resource.user_id = "user123"
        permission = SelfOrAdminPermission()
        context = MockPermissionContext(user=user, obj=resource)

        # Act
        result = await permission.authorize(context)

        # Assert
        self.assertTrue(result)

    async def test_authorize_user_owns_resource_by_email(self):
        """Test authorization succeeds when user owns resource by email."""
        # Arrange
        user = MagicMock(spec=User)
        user.role = "user"
        user.id = "user123"
        user.email = "user@example.com"
        resource = MagicMock()
        resource.email = "user@example.com"
        # Remove user_id to test email check
        del resource.user_id
        permission = SelfOrAdminPermission()
        context = MockPermissionContext(user=user, obj=resource)

        # Act
        result = await permission.authorize(context)

        # Assert
        self.assertTrue(result)

    async def test_authorize_user_owns_resource_by_owner_id(self):
        """Test authorization succeeds when user owns resource by owner_id."""
        # Arrange
        user = MagicMock(spec=User)
        user.role = "user"
        user.id = "user123"
        resource = MagicMock()
        resource.owner_id = "user123"
        # Remove user_id and email to test owner_id check
        del resource.user_id
        del resource.email
        permission = SelfOrAdminPermission()
        context = MockPermissionContext(user=user, obj=resource)

        # Act
        result = await permission.authorize(context)

        # Assert
        self.assertTrue(result)

    async def test_authorize_user_does_not_own_resource(self):
        """Test authorization fails when user does not own resource."""
        # Arrange
        user = MagicMock(spec=User)
        user.role = "user"
        user.id = "user123"
        user.email = "user@example.com"
        resource = MagicMock()
        resource.user_id = "other_user456"
        permission = SelfOrAdminPermission()
        context = MockPermissionContext(user=user, obj=resource)

        # Act
        result = await permission.authorize(context)

        # Assert
        self.assertFalse(result)

    async def test_authorize_unknown_resource_type(self):
        """Test authorization fails for unknown resource type."""
        # Arrange
        user = MagicMock(spec=User)
        user.role = "user"
        user.id = "user123"
        resource = MagicMock()
        # Remove all ownership attributes
        del resource.user_id
        del resource.email
        del resource.owner_id
        permission = SelfOrAdminPermission()
        context = MockPermissionContext(user=user, obj=resource)

        # Act
        result = await permission.authorize(context)

        # Assert
        self.assertFalse(result)

    async def test_authorize_with_no_user(self):
        """Test authorization fails with no user in context."""
        # Arrange
        permission = SelfOrAdminPermission()
        context = MockPermissionContext()

        # Act
        result = await permission.authorize(context)

        # Assert
        self.assertFalse(result)


class TestCanEditRole(unittest.IsolatedAsyncioTestCase):
    """Test cases for CanEditRole permission."""

    async def test_authorize_admin_can_edit_role(self):
        """Test authorization succeeds for admin user."""
        # Arrange
        user = MagicMock(spec=User)
        user.role = "admin"
        target_user = MagicMock(spec=User)
        target_user.role = "user"
        permission = CanEditRole()
        context = MockPermissionContext(user=user, obj=target_user)

        # Act
        result = await permission.authorize(context)

        # Assert
        self.assertTrue(result)

    async def test_authorize_non_admin_cannot_edit_role(self):
        """Test authorization fails for non-admin user."""
        # Arrange
        user = MagicMock(spec=User)
        user.role = "user"
        target_user = MagicMock(spec=User)
        target_user.role = "user"
        permission = CanEditRole()
        context = MockPermissionContext(user=user, obj=target_user)

        # Act
        result = await permission.authorize(context)

        # Assert
        self.assertFalse(result)

    async def test_authorize_with_no_user(self):
        """Test authorization fails with no user in context."""
        # Arrange
        permission = CanEditRole()
        context = MockPermissionContext()

        # Act
        result = await permission.authorize(context)

        # Assert
        self.assertFalse(result)


if __name__ == "__main__":
    unittest.main()<|MERGE_RESOLUTION|>--- conflicted
+++ resolved
@@ -12,11 +12,7 @@
 # Define permission context base class for testing
 class MockPermissionContext:
     """Mock permission context base class."""
-<<<<<<< HEAD
-
-=======
-    
->>>>>>> 91687160
+
     def __init__(self, user: User = None, obj: Any = None):
         self.user = user
         self.obj = obj
@@ -25,11 +21,7 @@
 # Define permission base class for testing
 class MockPermission:
     """Mock permission base class."""
-<<<<<<< HEAD
-
-=======
-    
->>>>>>> 91687160
+
     async def authorize(self, context: MockPermissionContext) -> bool:
         """Override in subclasses."""
         raise NotImplementedError
@@ -38,17 +30,10 @@
 # Concrete permission implementations
 class RolePermission(MockPermission):
     """Role-based permission."""
-<<<<<<< HEAD
 
     def __init__(self, required_role: str):
         self.required_role = required_role
 
-=======
-    
-    def __init__(self, required_role: str):
-        self.required_role = required_role
-    
->>>>>>> 91687160
     async def authorize(self, context: MockPermissionContext) -> bool:
         if not context.user:
             return False
@@ -57,17 +42,10 @@
 
 class AnyRolePermission(MockPermission):
     """Any of multiple roles permission."""
-<<<<<<< HEAD
 
     def __init__(self, allowed_roles: List[str]):
         self.allowed_roles = allowed_roles
 
-=======
-    
-    def __init__(self, allowed_roles: List[str]):
-        self.allowed_roles = allowed_roles
-    
->>>>>>> 91687160
     async def authorize(self, context: MockPermissionContext) -> bool:
         if not context.user:
             return False
@@ -76,11 +54,7 @@
 
 class AdminPermission(MockPermission):
     """Admin-only permission."""
-<<<<<<< HEAD
-
-=======
-    
->>>>>>> 91687160
+
     async def authorize(self, context: MockPermissionContext) -> bool:
         if not context.user:
             return False
@@ -89,11 +63,7 @@
 
 class UserPermission(MockPermission):
     """User permission (any valid user role)."""
-<<<<<<< HEAD
-
-=======
-    
->>>>>>> 91687160
+
     async def authorize(self, context: MockPermissionContext) -> bool:
         if not context.user:
             return False
@@ -102,7 +72,6 @@
 
 class SelfOrAdminPermission(MockPermission):
     """Self or admin permission."""
-<<<<<<< HEAD
 
     async def authorize(self, context: MockPermissionContext) -> bool:
         if not context.user:
@@ -116,28 +85,6 @@
         if not context.obj:
             return True
 
-        # Check if user owns the resource
-        if hasattr(context.obj, "user_id"):
-            return context.obj.user_id == context.user.id
-        elif hasattr(context.obj, "email"):
-            return context.obj.email == context.user.email
-        elif hasattr(context.obj, "owner_id"):
-            return context.obj.owner_id == context.user.id
-
-=======
-    
-    async def authorize(self, context: MockPermissionContext) -> bool:
-        if not context.user:
-            return False
-        
-        # Admin can access everything
-        if context.user.role == "admin":
-            return True
-        
-        # If no resource, allow access
-        if not context.obj:
-            return True
-        
         # Check if user owns the resource
         if hasattr(context.obj, 'user_id'):
             return context.obj.user_id == context.user.id
@@ -145,19 +92,14 @@
             return context.obj.email == context.user.email
         elif hasattr(context.obj, 'owner_id'):
             return context.obj.owner_id == context.user.id
-        
->>>>>>> 91687160
+
         # Unknown resource type
         return False
 
 
 class CanEditRole(MockPermission):
     """Can edit role permission."""
-<<<<<<< HEAD
-
-=======
-    
->>>>>>> 91687160
+
     async def authorize(self, context: MockPermissionContext) -> bool:
         if not context.user:
             return False
